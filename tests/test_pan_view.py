from . import numpy as np
from . import FILE_1, reset_image_set

import pytest

from pdsspect.roi import Rectangle, Polygon
from pdsspect.pan_view import PanViewController, PanView, PanViewWidget
from pdsspect.pdsspect_image_set import PDSSpectImageSet, SubPDSSpectImageSet


class TestPanViewController(object):
    image_set = PDSSpectImageSet([FILE_1])
    controller = PanViewController(image_set, None)
    default_roi_data = image_set._roi_data.copy()

    @pytest.fixture
    def test_set(self):
        yield self.image_set
        self.image_set._roi_data = self.default_roi_data
        self.image_set._alpha = 1
        self.image_set._subsets = []

    def test_get_parent_set(self, test_set):
        subset = test_set.create_subset()
        assert self.controller._get_parent_set() == test_set
        controller2 = PanViewController(subset, None)
        assert controller2._get_parent_set() == test_set

    def test_add_ROI(self, test_set):
        subset = test_set.create_subset()
        assert test_set.current_color_index == 0
        assert test_set.color == 'red'
        coords = np.array([[42, 42]])
        rows, cols = np.column_stack(coords)
        assert np.array_equal(
            test_set._roi_data[rows, cols],
            np.array([[0.0, 0.0, 0.0, 0.0]])
        )
        assert np.array_equal(
            subset._roi_data[rows, cols],
            np.array([[0.0, 0.0, 0.0, 0.0]])
        )

        self.image_set.alpha = 1
        self.controller.add_ROI(coords)
        assert np.array_equal(
            self.image_set._roi_data[rows, cols],
            np.array([[255.0, 0.0, 0.0, 255.]])
        )
        assert np.array_equal(
            subset._roi_data[rows, cols],
            np.array([[0.0, 0.0, 0.0, 0.0]])
        )

        self.image_set.alpha = .75
        self.image_set.current_color_index = 1
        self.controller.add_ROI(coords)
        assert np.array_equal(
            self.image_set._roi_data[rows, cols],
            np.array([[165.0, 42.0, 42.0, 191.25]])
        )
        assert np.array_equal(
            subset._roi_data[rows, cols],
            np.array([[0.0, 0.0, 0.0, 0.0]])
        )

        self.image_set.alpha = .25
        self.image_set.current_color_index = 13
        self.controller.add_ROI(coords)
        assert np.array_equal(
            self.image_set._roi_data[rows, cols],
            np.array([[160.0, 32.0, 240.0, 63.75]])
        )
        assert np.array_equal(
            subset._roi_data[rows, cols],
            np.array([[0.0, 0.0, 0.0, 0.0]])
        )

        self.image_set.alpha = 1
        self.image_set.current_color_index = 0
        test_set.simultaneous_roi = True
        self.controller.add_ROI(coords)
        assert np.array_equal(
            self.image_set._roi_data[rows, cols],
            np.array([[255.0, 0.0, 0.0, 255.0]])
        )
        assert np.array_equal(
            subset._roi_data[rows, cols],
            np.array([[255.0, 0.0, 0.0, 255.0]])
        )
        self.image_set.current_color_index = 1
        test_set.simultaneous_roi = False
        self.controller.add_ROI(coords)
        assert np.array_equal(
            self.image_set._roi_data[rows, cols],
            np.array([[165.0, 42.0, 42.0, 255.0]])
        )
        assert np.array_equal(
            subset._roi_data[rows, cols],
            np.array([[255.0, 0.0, 0.0, 255.0]])
        )

    def test_erase_ROI(self, test_set):
        subset = test_set.create_subset()
        coords = np.array([[42, 42]])
        rows, cols = np.column_stack(coords)
        test_set.add_coords_to_roi_data_with_color(coords, 'red')
        subset.add_coords_to_roi_data_with_color(coords, 'red')
        assert np.array_equal(
            test_set._roi_data[rows, cols],
            np.array([[255.0, 0.0, 0.0, 255.0]])
        )
        assert np.array_equal(
            subset._roi_data[rows, cols],
            np.array([[255.0, 0.0, 0.0, 255.0]])
        )
        self.controller.erase_ROI(coords)
        assert np.array_equal(
            test_set._roi_data[rows, cols],
            np.array([[0.0, 0.0, 0.0, 0.0]])
        )
        assert np.array_equal(
            subset._roi_data[rows, cols],
            np.array([[255.0, 0.0, 0.0, 255.0]])
        )
        test_set.add_coords_to_roi_data_with_color(coords, 'brown')
        assert np.array_equal(
            test_set._roi_data[rows, cols],
            np.array([[165.0, 42.0, 42.0, 255.0]])
        )
        self.controller.erase_ROI(coords)
        assert np.array_equal(
            test_set._roi_data[rows, cols],
            np.array([[0.0, 0.0, 0.0, 0.0]])
        )
        test_set.simultaneous_roi = True
        test_set.add_coords_to_roi_data_with_color(coords, 'red')
        subset.add_coords_to_roi_data_with_color(coords, 'red')
        self.controller.erase_ROI(coords)
        assert np.array_equal(
            test_set._roi_data[rows, cols],
            np.array([[0.0, 0.0, 0.0, 0.0]])
        )
        assert np.array_equal(
            subset._roi_data[rows, cols],
            np.array([[0.0, 0.0, 0.0, 0.0]])
        )


class TestPanView(object):
    image_set = PDSSpectImageSet([FILE_1])

    @pytest.fixture
    def view(self, qtbot):
        reset_image_set(self.image_set)
        view = PanView(self.image_set)
        view.show()
        qtbot.add_widget(view)
        return view

    def test_is_erasing(self, view):
        assert not view.is_erasing
        self.image_set.current_color_index = 14
        assert view.is_erasing
        self.image_set.current_color_index = 0
        assert not view.is_erasing

    def test_set_data(self, view):
        assert np.array_equal(
            view.view_canvas.get_image().get_data(),
            self.image_set.pan_data)
        self.image_set._zoom = 2
        assert not np.array_equal(
            view.view_canvas.get_image().get_data(),
            self.image_set.pan_data)
        view.set_data()
        assert np.array_equal(
            view.view_canvas.get_image().get_data(),
            self.image_set.pan_data)
        self.image_set._zoom = 1
        view.set_data()
        assert np.array_equal(
            view.view_canvas.get_image().get_data(),
            self.image_set.pan_data)

    def test_set_roi_data(self, view):
        assert np.array_equal(
            self.image_set._maskrgb.get_data(),
            self.image_set.pan_roi_data)
        self.image_set._zoom = 2
        assert not np.array_equal(
            self.image_set._maskrgb.get_data(),
            self.image_set.pan_roi_data)
        view.set_data()
        assert np.array_equal(
            self.image_set._maskrgb.get_data(),
            self.image_set.pan_roi_data)
        self.image_set._zoom = 1
        view.set_data()
        assert np.array_equal(
            self.image_set._maskrgb.get_data(),
            self.image_set.pan_roi_data)

    @pytest.mark.parametrize(
        'pre_x, pre_y, expected_x, expected_y',
        [
            (512, 512, 512, 512),
            (-.5, -.5, -.5, -.5),
            (1023, -.5, 1023, -.5),
            (-.5, 1023, -.5, 1023),
            (1023, 1023, 1023, 1023),
            (-.6, -.6, -.5, -.5),
            (1024, -.6, 1023, -.5),
            (-.6, 1024, -.5, 1023),
            (1024, 1024, 1023, 1023),
        ]
    )
    def test_make_x_y_in_pan(self, pre_x, pre_y, expected_x, expected_y, view):
        post_x, post_y = view._make_x_y_in_pan(pre_x, pre_y)
        assert post_x == expected_x
        assert post_y == expected_y

    def test_start_ROI(self, view):
        assert not view._making_roi
        assert view._current_roi is None
        view.start_ROI(view.view_canvas, None, 512, 512)
        assert view._making_roi
        assert view._current_roi is not None
        assert self.image_set.selection_type == 'filled rectangle'
        assert isinstance(view._current_roi, Rectangle)
        view._making_roi = False
        view._current_roi = None
        self.image_set._selection_index = 1
        assert self.image_set.selection_type == 'filled polygon'
        view.start_ROI(view.view_canvas, None, 512, 512)
        assert view._making_roi
        assert view._current_roi is not None
        assert self.image_set.selection_type == 'filled polygon'
        assert isinstance(view._current_roi, Polygon)
        view._making_roi = False
        view._current_roi = None
        self.image_set._selection_index = 2
        assert self.image_set.selection_type == 'pencil'
<<<<<<< HEAD
        self.view.start_ROI(self.view.view_canvas, None, 512, 512)
        assert not self.view._making_roi
        assert self.view._current_roi is None
=======
        view.start_ROI(view.view_canvas, None, 512, 512)
        assert view._making_roi
        assert view._current_roi is not None
        assert self.image_set.selection_type == 'pencil'
        assert isinstance(view._current_roi, Pencil)
        view._making_roi = False
        view._current_roi = None
>>>>>>> d3df580b
        self.image_set._selection_index = 0
        assert self.image_set.selection_type == 'filled rectangle'
        view.start_ROI(view.view_canvas, None, 512, 512)
        assert view._making_roi
        assert view._current_roi is not None
        assert self.image_set.selection_type == 'filled rectangle'
        assert isinstance(view._current_roi, Rectangle)
        view._making_roi = False
        view._current_roi = None

    def test_continue_ROI(self, view):
        assert not view._making_roi
        assert view._current_roi is None
        view.start_ROI(view.view_canvas, None, 512, 512)
        assert view._making_roi
        assert view._current_roi is not None
        view.continue_ROI(None, None, 514, 514)
        assert not view._making_roi
        assert view._current_roi is None
        self.image_set._selection_index = 1
        assert self.image_set.selection_type == 'filled polygon'
        view.start_ROI(view.view_canvas, None, 512, 512)
        assert view._making_roi
        assert view._current_roi is not None
        # Make sure to continue ROI even when start_ROI is called
        view.start_ROI(None, None, 514, 514)
        assert view._making_roi
        assert view._current_roi is not None
        view._making_roi = False
        view._current_roi = None
        self.image_set._selection_index = 2
        assert self.image_set.selection_type == 'pencil'
        view.start_ROI(view.view_canvas, None, 512, 512)
        assert view._making_roi
        assert view._current_roi is not None
        view.continue_ROI(None, None, 514, 514)
        assert view._making_roi
        assert view._current_roi is not None

    def test_extend_ROI(self, view):
        assert not view._making_roi
        assert view._current_roi is None
        view.start_ROI(view.view_canvas, None, 512, 512)
        assert view._making_roi
        assert view._current_roi is not None
        view.extend_ROI(None, None, 514, 514)
        assert view._making_roi
        assert view._current_roi is not None

    def test_stop_ROI(self, view):
        assert not view._making_roi
        assert view._current_roi is None
        view.start_ROI(view.view_canvas, None, 512, 512)
        assert view._making_roi
        assert view._current_roi is not None
        view.stop_ROI(view.view_canvas, None, 512, 512)
        assert not view._making_roi
        assert view._current_roi is None
        assert self.image_set.get_coordinates_of_color('red') == ([513], [513])
        self.image_set.current_color_index = 14
        assert self.image_set.color == 'eraser'
        view.start_ROI(view.view_canvas, None, 512, 512)
        assert view._making_roi
        assert view._current_roi is not None
        view.stop_ROI(view.view_canvas, None, 512, 512)
        assert not view._making_roi
        assert view._current_roi is None
        assert np.array_equal(
            self.image_set.get_coordinates_of_color('red'),
            (np.array([]), np.array([])))


class TestPanViewWidget(object):
    image_set = PDSSpectImageSet([FILE_1])
    pan = PanView(image_set)

    @pytest.fixture
    def pan_widget(self):
        reset_image_set(self.image_set)
        self.pan = PanView(self.image_set)
        return PanViewWidget(self.pan, None)

    def test_init(self, pan_widget):
        assert len(pan_widget.pans) == 1
        assert pan_widget.pans[0] == self.pan
        assert pan_widget.main_layout.itemAt(0).widget() == self.pan

    def test_add_pan(self, pan_widget):
        subset = SubPDSSpectImageSet(self.image_set)
        pan2 = PanView(subset)
        pan_widget.add_pan(pan2)
        assert pan_widget.pans[1] == pan2
        assert pan_widget.main_layout.itemAt(1).widget() == pan2<|MERGE_RESOLUTION|>--- conflicted
+++ resolved
@@ -241,19 +241,11 @@
         view._current_roi = None
         self.image_set._selection_index = 2
         assert self.image_set.selection_type == 'pencil'
-<<<<<<< HEAD
-        self.view.start_ROI(self.view.view_canvas, None, 512, 512)
-        assert not self.view._making_roi
-        assert self.view._current_roi is None
-=======
-        view.start_ROI(view.view_canvas, None, 512, 512)
-        assert view._making_roi
-        assert view._current_roi is not None
+        view.start_ROI(view.view_canvas, None, 512, 512)
+        # Pencil ROIs stop directly after starting
+        assert not view._making_roi
+        assert view._current_roi is None
         assert self.image_set.selection_type == 'pencil'
-        assert isinstance(view._current_roi, Pencil)
-        view._making_roi = False
-        view._current_roi = None
->>>>>>> d3df580b
         self.image_set._selection_index = 0
         assert self.image_set.selection_type == 'filled rectangle'
         view.start_ROI(view.view_canvas, None, 512, 512)
@@ -284,14 +276,6 @@
         assert view._current_roi is not None
         view._making_roi = False
         view._current_roi = None
-        self.image_set._selection_index = 2
-        assert self.image_set.selection_type == 'pencil'
-        view.start_ROI(view.view_canvas, None, 512, 512)
-        assert view._making_roi
-        assert view._current_roi is not None
-        view.continue_ROI(None, None, 514, 514)
-        assert view._making_roi
-        assert view._current_roi is not None
 
     def test_extend_ROI(self, view):
         assert not view._making_roi
